--- conflicted
+++ resolved
@@ -67,7 +67,7 @@
     )
 
 
-<<<<<<< HEAD
+
 def test_pairs_with_legacy_columns() -> None:
     """``aggregate_entities`` handles pairs with legacy column names."""
     status, activities, pairs = load_data()
@@ -85,26 +85,3 @@
         activity.loc[activity["activity_chembl_id"] == "a1", "independent_IC50"].iat[0]
         == 1
     )
-=======
-def test_aggregate_missing_count_columns():
-    status, activities, pairs = load_data()
-    # Remove count columns to simulate minimal input data
-    count_cols = [
-        Cols.INDEPENDENT_IC50,
-        Cols.NON_INDEPENDENT_IC50,
-        Cols.INDEPENDENT_KI,
-        Cols.NON_INDEPENDENT_KI,
-    ]
-    activities = activities.drop(columns=count_cols)
-    pairs = pairs.drop(columns=count_cols)
-
-    init_act = initialize_status(activities, status, "GLOBAL_MIN")
-    init_pairs = initialize_pairs(pairs, init_act, status)
-    entities = aggregate_entities(init_pairs, init_act, status)
-
-    # All outputs should contain the count columns filled with zeros
-    for df in entities.values():
-        for col in count_cols:
-            assert col in df.columns
-            assert df[col].sum() == 0
->>>>>>> 7122e461
